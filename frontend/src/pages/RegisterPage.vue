<script setup lang="ts">
import { onMounted, ref } from 'vue';
import { register } from '@/iam';
import { AxiosError, AxiosResponse } from 'axios';
import { handleError, Problem } from '@/http.ts';
import { push } from 'notivue';
import { routes } from '@/routes.ts';
import router from '@/router.ts';
import VueTurnstile from 'vue-turnstile';
import { getInstanceConfig } from '@/utils/instance-config';
import { useCardGlow } from '@/composables/useCardGlow';
import { useTracking } from '@/composables/useTracking';
import IconCheck from '@/components/icons/IconCheck.vue';
import IconCheckCircle from '@/components/icons/IconCheckCircle.vue';
import IconShieldCheck from '@/components/icons/IconShieldCheck.vue';
import LogoFranceNuage from '@/components/logos/LogoFranceNuage.vue';
import LogoWoodWing from '@/components/logos/LogoWoodWing.vue';
import LogoOptery from '@/components/logos/LogoOptery.vue';
import LogoOkoora from '@/components/logos/LogoOkoora.vue';
import LogoIcona from '@/components/logos/LogoIcona.vue';
import LogoActiveAnts from '@/components/logos/LogoActiveAnts.vue';

// Form state
const email = ref<string>('');
const firstName = ref<string>('');
const lastName = ref<string>('');
const password = ref<string>('');
const showPassword = ref<boolean>(false);
const isLoading = ref<boolean>(false);

// Turnstile
const turnstile_site_key = ref<null | string>(null);
const turnstile_token = ref<string>('');

// Mouse tracking for card glow effect
const { cardRef, mouseX, mouseY, handleMouseMove } = useCardGlow();

// Analytics tracking
const { trackEvent, trackPageWithDimensions } = useTracking();
const formStarted = ref<boolean>(false);

function handleFormStart() {
  if (!formStarted.value) {
    formStarted.value = true;
    trackEvent('Signup', 'FormStart', 'register');
  }
}

onMounted(() => {
  // Track page view with custom dimensions
  trackPageWithDimensions('auth', 'view', 'signup-form');
  trackEvent('Signup', 'PageView', 'register');

  getInstanceConfig()
    .then((instanceConfig) => {
      if (instanceConfig.cloudflare_turnstile_site_key) {
        turnstile_site_key.value = instanceConfig.cloudflare_turnstile_site_key;
      }
    })
    .catch(console.error);
});

function submit() {
  if (isLoading.value) return;
  isLoading.value = true;

  // Track form submission attempt
  trackEvent('Signup', 'FormSubmit', 'register');

  register(
    email.value,
    firstName.value,
    lastName.value,
    password.value,
    turnstile_token.value !== '' ? turnstile_token.value : undefined
  )
    .then(() => {
      trackEvent('Signup', 'FormSuccess', 'register');
      return router.push({ name: routes.CheckEmail });
    })
    .catch((err) => {
      const problem = handleError(err as AxiosError<AxiosResponse<Problem>>);
      trackEvent('Signup', 'FormError', problem.title || 'unknown');
      displayError(problem);
    })
    .finally(() => {
      isLoading.value = false;
    });
}

function displayError(err: Problem) {
  console.error(err);
  const options = {
    title: err.title,
    message: err.detail,
    duration: 5000,
  };
  err.status >= 500 ? push.error(options) : push.warning(options);
}

function togglePasswordVisibility() {
  showPassword.value = !showPassword.value;
}
</script>

<template>
  <div class="register-page">
    <!-- Background Effects -->
    <div class="register-page__background">
      <div class="register-page__grid-pattern"></div>
      <div class="register-page__blur-circle register-page__blur-circle--indigo"></div>
      <div class="register-page__blur-circle register-page__blur-circle--green"></div>
    </div>

    <!-- Main Content -->
    <div class="register-page__content">
      <!-- Logo -->
      <div class="register-page__logo">
        <img src="/logo.svg" alt="Hook0" class="w-auto h-12" />
      </div>

      <!-- Card -->
      <div
        ref="cardRef"
        class="register-page__card"
        :style="{ '--mouse-x': mouseX, '--mouse-y': mouseY }"
        @mousemove="handleMouseMove"
      >
        <!-- Header -->
        <div class="register-page__header">
          <h1 class="register-page__title">Start Your Free Trial</h1>
          <p class="register-page__subtitle register-page__subtitle--highlight">
            No Credit Card Required
          </p>

          <!-- Benefits List -->
          <ul class="register-page__benefits">
            <li class="register-page__benefit">
              <IconCheck />
              <span>Up to 100 free events/day</span>
            </li>
            <li class="register-page__benefit">
              <IconCheck />
              <span>Set up in 5 minutes</span>
            </li>
            <li class="register-page__benefit">
              <IconCheck />
              <span>Cancel anytime</span>
            </li>
          </ul>
        </div>

        <!-- Form -->
        <form class="register-page__form" @submit.prevent="submit">
          <!-- Email Field -->
          <div class="register-page__field">
            <label for="email" class="register-page__label">Email</label>
            <input
              id="email"
              v-model="email"
              type="email"
              required
              placeholder="you@company.com"
              class="register-page__input"
              autocomplete="email"
              :disabled="isLoading"
<<<<<<< HEAD
              autofocus
=======
              @focus="handleFormStart"
>>>>>>> 7090cb45
            />
          </div>

          <!-- Name Fields -->
          <div class="register-page__field-row">
            <div class="register-page__field register-page__field--half">
              <label for="firstName" class="register-page__label">First name</label>
              <input
                id="firstName"
                v-model="firstName"
                type="text"
                required
                placeholder="John"
                class="register-page__input"
                autocomplete="given-name"
                :disabled="isLoading"
              />
            </div>
            <div class="register-page__field register-page__field--half">
              <label for="lastName" class="register-page__label">Last name</label>
              <input
                id="lastName"
                v-model="lastName"
                type="text"
                required
                placeholder="Doe"
                class="register-page__input"
                autocomplete="family-name"
                :disabled="isLoading"
              />
            </div>
          </div>

          <!-- Password Field -->
          <div class="register-page__field">
            <label for="password" class="register-page__label">Password</label>
            <div class="register-page__password-wrapper">
              <input
                id="password"
                v-model="password"
                :type="showPassword ? 'text' : 'password'"
                required
                placeholder="Create a strong password"
                class="register-page__input register-page__input--password"
                autocomplete="new-password"
                :disabled="isLoading"
              />
              <button
                type="button"
                class="register-page__password-toggle"
                :aria-label="showPassword ? 'Hide password' : 'Show password'"
                @click="togglePasswordVisibility"
              >
                <svg
                  v-if="!showPassword"
                  xmlns="http://www.w3.org/2000/svg"
                  class="w-5 h-5"
                  fill="none"
                  viewBox="0 0 24 24"
                  stroke="currentColor"
                  aria-hidden="true"
                >
                  <path
                    stroke-linecap="round"
                    stroke-linejoin="round"
                    stroke-width="2"
                    d="M15 12a3 3 0 11-6 0 3 3 0 016 0z"
                  />
                  <path
                    stroke-linecap="round"
                    stroke-linejoin="round"
                    stroke-width="2"
                    d="M2.458 12C3.732 7.943 7.523 5 12 5c4.478 0 8.268 2.943 9.542 7-1.274 4.057-5.064 7-9.542 7-4.477 0-8.268-2.943-9.542-7z"
                  />
                </svg>
                <svg
                  v-else
                  xmlns="http://www.w3.org/2000/svg"
                  class="w-5 h-5"
                  fill="none"
                  viewBox="0 0 24 24"
                  stroke="currentColor"
                  aria-hidden="true"
                >
                  <path
                    stroke-linecap="round"
                    stroke-linejoin="round"
                    stroke-width="2"
                    d="M13.875 18.825A10.05 10.05 0 0112 19c-4.478 0-8.268-2.943-9.543-7a9.97 9.97 0 011.563-3.029m5.858.908a3 3 0 114.243 4.243M9.878 9.878l4.242 4.242M9.88 9.88l-3.29-3.29m7.532 7.532l3.29 3.29M3 3l3.59 3.59m0 0A9.953 9.953 0 0112 5c4.478 0 8.268 2.943 9.543 7a10.025 10.025 0 01-4.132 5.411m0 0L21 21"
                  />
                </svg>
              </button>
            </div>
          </div>

          <!-- Turnstile -->
          <div v-if="turnstile_site_key" class="register-page__turnstile">
            <VueTurnstile
              v-model="turnstile_token"
              :site-key="turnstile_site_key"
              size="flexible"
              action="registration"
              theme="dark"
            />
          </div>

          <!-- Submit Button -->
          <button type="submit" class="register-page__submit" :disabled="isLoading">
            <span v-if="!isLoading">Create account</span>
            <span v-else class="register-page__loading">
              <svg
                class="w-5 h-5 animate-spin"
                xmlns="http://www.w3.org/2000/svg"
                fill="none"
                viewBox="0 0 24 24"
                aria-hidden="true"
              >
                <circle
                  class="opacity-25"
                  cx="12"
                  cy="12"
                  r="10"
                  stroke="currentColor"
                  stroke-width="4"
                ></circle>
                <path
                  class="opacity-75"
                  fill="currentColor"
                  d="M4 12a8 8 0 018-8V0C5.373 0 0 5.373 0 12h4zm2 5.291A7.962 7.962 0 014 12H0c0 3.042 1.135 5.824 3 7.938l3-2.647z"
                ></path>
              </svg>
              Creating account...
            </span>
          </button>
        </form>

        <!-- Divider -->
        <div class="register-page__divider">
          <span>Already have an account?</span>
        </div>

        <!-- Sign in link -->
        <router-link :to="{ name: routes.Login }" class="register-page__signin">
          Sign in
          <svg
            xmlns="http://www.w3.org/2000/svg"
            class="ml-2 w-4 h-4"
            fill="none"
            viewBox="0 0 24 24"
            stroke="currentColor"
            aria-hidden="true"
          >
            <path
              stroke-linecap="round"
              stroke-linejoin="round"
              stroke-width="2"
              d="M13 7l5 5m0 0l-5 5m5-5H6"
            />
          </svg>
        </router-link>
      </div>

      <!-- Trust Indicators -->
      <div class="register-page__trust">
        <div class="register-page__trust-item">
          <IconShieldCheck />
          <span>Open Source, here to last</span>
        </div>
        <div class="register-page__trust-item">
          <IconCheckCircle />
          <span>No credit card required</span>
        </div>
        <div class="register-page__trust-item">
          <IconCheckCircle />
          <span>GDPR compliant, EU hosted</span>
        </div>
      </div>

      <!-- Client Logos -->
      <div class="register-page__clients">
        <p class="register-page__clients-label">Trusted by teams at</p>
        <div class="register-page__clients-logos">
          <a
            href="https://github.com/France-Nuage/plateforme"
            target="_blank"
            rel="noopener noreferrer"
            class="register-page__client-logo"
            title="France Nuage"
          >
            <LogoFranceNuage />
          </a>
          <a
            href="https://www.woodwing.com/"
            target="_blank"
            rel="noopener noreferrer"
            class="register-page__client-logo"
            title="WoodWing"
          >
            <LogoWoodWing />
          </a>
          <a
            href="https://www.optery.com/"
            target="_blank"
            rel="noopener noreferrer"
            class="register-page__client-logo"
            title="Optery"
          >
            <LogoOptery />
          </a>
          <a
            href="https://www.icona.it/"
            target="_blank"
            rel="noopener noreferrer"
            class="register-page__client-logo"
            title="Icona"
          >
            <LogoIcona />
          </a>
          <a
            href="https://okoora.com/"
            target="_blank"
            rel="noopener noreferrer"
            class="register-page__client-logo"
            title="Okoora"
          >
            <LogoOkoora />
          </a>
          <a
            href="https://www.activeants.com/fr/"
            target="_blank"
            rel="noopener noreferrer"
            class="register-page__client-logo"
            title="ActiveAnts"
          >
            <LogoActiveAnts />
          </a>
        </div>
      </div>

      <!-- Testimonial -->
      <div class="register-page__testimonial">
        <blockquote class="register-page__testimonial-quote">
          "Hook0 replaced our homegrown webhook system in a day. Delivery reliability went from 94%
          to 99.9%."
        </blockquote>
        <div class="register-page__testimonial-author">
          <div class="register-page__testimonial-avatar">M</div>
          <div class="register-page__testimonial-info">
            <span class="register-page__testimonial-name">Marc D.</span>
            <span class="register-page__testimonial-role">CTO, SaaS Startup</span>
          </div>
        </div>
      </div>

      <!-- Social Proof -->
      <div class="register-page__social-proof">
        <span>Join 500+ companies using Hook0</span>
      </div>
    </div>
  </div>
</template>

<style lang="scss" scoped>
.register-page {
  @apply min-h-screen w-full relative overflow-hidden;
  background: linear-gradient(
    180deg,
    theme('colors.surface.primary') 0%,
    theme('colors.surface.secondary') 100%
  );
  font-family:
    'Inter',
    system-ui,
    -apple-system,
    BlinkMacSystemFont,
    'Segoe UI',
    Roboto,
    sans-serif;
  -webkit-font-smoothing: antialiased;
  -moz-osx-font-smoothing: grayscale;

  &__background {
    @apply absolute inset-0 pointer-events-none;
  }

  &__grid-pattern {
    @apply absolute inset-0;
    background-image:
      linear-gradient(rgba(255, 255, 255, 0.02) 1px, transparent 1px),
      linear-gradient(90deg, rgba(255, 255, 255, 0.02) 1px, transparent 1px);
    background-size: 60px 60px;
    opacity: 0.5;
  }

  &__blur-circle {
    @apply absolute rounded-full pointer-events-none;
    filter: blur(100px);

    &--indigo {
      @apply bg-indigo-500;
      width: 400px;
      height: 400px;
      top: -200px;
      left: -200px;
      opacity: 0.15;
    }

    &--green {
      @apply bg-green-500;
      width: 350px;
      height: 350px;
      bottom: -150px;
      right: -150px;
      opacity: 0.1;
    }
  }

  &__content {
    @apply relative z-10 min-h-screen flex flex-col items-center justify-center px-4 py-12;
  }

  &__logo {
    @apply mb-8;
  }

  &__card {
    @apply w-full max-w-md p-8 rounded-2xl;
    background: theme('colors.surface.tertiary');
    border: 1px solid rgba(255, 255, 255, 0.05);
    position: relative;
    overflow: hidden;
    transition: all 0.3s cubic-bezier(0.16, 1, 0.3, 1);

    &::before {
      content: '';
      position: absolute;
      inset: 0;
      border-radius: inherit;
      opacity: 0;
      transition: opacity 0.3s ease;
      background: radial-gradient(
        600px circle at var(--mouse-x, 50%) var(--mouse-y, 50%),
        rgba(99, 102, 241, 0.15),
        transparent 40%
      );
      pointer-events: none;
    }

    &:hover::before {
      opacity: 1;
    }

    &:hover {
      border-color: rgba(255, 255, 255, 0.1);
      transform: translateY(-2px);
    }
  }

  &__header {
    @apply text-center mb-8;
  }

  &__title {
    @apply text-2xl font-bold text-white mb-2;
  }

  &__subtitle {
    @apply text-gray-400 text-sm;

    &--highlight {
      @apply text-green-400 font-medium;
    }
  }

  &__benefits {
    @apply mt-4 space-y-2 text-left;
  }

  &__benefit {
    @apply flex items-center gap-2 text-sm text-gray-300;

    svg {
      @apply flex-shrink-0;
    }
  }

  &__form {
    @apply space-y-5;
  }

  &__field {
    @apply space-y-2;

    &--half {
      @apply flex-1;
    }
  }

  &__field-row {
    @apply flex gap-4;
  }

  &__label {
    @apply block text-sm font-medium text-gray-300;
  }

  &__input {
    @apply block w-full px-4 py-3 text-sm rounded-xl text-white transition-all outline-none;
    background: rgba(255, 255, 255, 0.05);
    border: 1px solid rgba(255, 255, 255, 0.1);

    &::placeholder {
      @apply text-gray-500;
    }

    &:focus {
      @apply border-indigo-500 ring-2 ring-indigo-500 ring-offset-2;
      --tw-ring-offset-color: theme('colors.surface.tertiary');
    }

    &:disabled {
      @apply opacity-50 cursor-not-allowed;
    }

    &--password {
      @apply pr-12;
    }
  }

  &__password-wrapper {
    @apply relative;
  }

  &__password-toggle {
    @apply absolute right-3 top-1/2 -translate-y-1/2 text-gray-400 hover:text-white transition-colors p-1 rounded;

    &:focus {
      @apply outline-none ring-2 ring-indigo-500;
    }
  }

  &__turnstile {
    @apply flex justify-center;
  }

  &__submit {
    @apply w-full py-3 px-6 rounded-xl font-semibold text-white transition-all bg-green-500;

    &:hover:not(:disabled) {
      @apply bg-green-400;
      transform: translateY(-1px);
      box-shadow: 0 0 40px rgba(34, 197, 94, 0.3);
    }

    &:focus {
      @apply outline-none ring-2 ring-green-500 ring-offset-2;
      --tw-ring-offset-color: theme('colors.surface.tertiary');
    }

    &:disabled {
      @apply opacity-70 cursor-not-allowed;
      transform: none;
      box-shadow: none;
    }
  }

  &__loading {
    @apply flex items-center justify-center gap-2;
  }

  &__divider {
    @apply relative my-6 flex items-center justify-center;

    &::before,
    &::after {
      content: '';
      @apply flex-1;
      border-top: 1px solid rgba(255, 255, 255, 0.1);
    }

    span {
      @apply px-4 text-sm text-gray-500;
    }
  }

  &__signin {
    @apply flex items-center justify-center w-full py-3 px-6 rounded-xl font-medium text-white transition-all;
    background: rgba(255, 255, 255, 0.1);
    border: 1px solid rgba(255, 255, 255, 0.2);

    &:hover {
      background: rgba(255, 255, 255, 0.15);
      transform: translateY(-1px);
    }

    &:focus {
      @apply outline-none ring-2 ring-white/50 ring-offset-2;
      --tw-ring-offset-color: theme('colors.surface.tertiary');
    }

    svg {
      @apply transition-transform;
    }

    &:hover svg {
      transform: translateX(4px);
    }
  }

  &__trust {
    @apply flex items-center justify-center gap-6 mt-8 flex-wrap;
  }

  &__trust-item {
    @apply flex items-center gap-2 text-sm text-gray-400;
  }

  &__social-proof {
    @apply mt-4 text-center text-sm text-gray-500;

    span {
      @apply px-3 py-1 rounded-full;
      background: rgba(99, 102, 241, 0.1);
      border: 1px solid rgba(99, 102, 241, 0.2);
    }
  }

  &__clients {
    @apply mt-8 text-center;
  }

  &__clients-label {
    @apply text-xs text-gray-500 uppercase tracking-wider mb-4;
  }

  &__clients-logos {
    @apply flex items-center justify-center gap-x-8 gap-y-4 flex-wrap;
  }

  &__client-logo {
    @apply text-gray-400 opacity-60 hover:opacity-100 transition-all;
    height: 24px;
    display: flex;
    align-items: center;

    svg {
      @apply h-full w-auto;
    }
  }

  @media (max-width: 640px) {
    &__clients-logos {
      @apply gap-x-6 gap-y-3;
    }

    &__client-logo {
      height: 18px;
    }
  }

  &__testimonial {
    @apply mt-8 max-w-md mx-auto text-center;
  }

  &__testimonial-quote {
    @apply text-sm text-gray-300 italic leading-relaxed mb-4;
  }

  &__testimonial-author {
    @apply flex items-center justify-center gap-3;
  }

  &__testimonial-avatar {
    @apply w-10 h-10 rounded-full flex items-center justify-center text-sm font-semibold text-white;
    background: linear-gradient(135deg, theme('colors.indigo.500'), theme('colors.purple.500'));
  }

  &__testimonial-info {
    @apply flex flex-col items-start text-left;
  }

  &__testimonial-name {
    @apply text-sm font-medium text-white;
  }

  &__testimonial-role {
    @apply text-xs text-gray-500;
  }
}

@media (max-width: 640px) {
  .register-page {
    &__card {
      @apply p-6;
    }

    &__field-row {
      @apply flex-col gap-5;
    }

    &__trust {
      @apply flex-col gap-3;
    }
  }
}
</style><|MERGE_RESOLUTION|>--- conflicted
+++ resolved
@@ -164,11 +164,7 @@
               class="register-page__input"
               autocomplete="email"
               :disabled="isLoading"
-<<<<<<< HEAD
-              autofocus
-=======
               @focus="handleFormStart"
->>>>>>> 7090cb45
             />
           </div>
 
