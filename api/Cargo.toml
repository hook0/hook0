[package]
name = "hook0-api"
version = "0.1.0"
description = "Core API of Hook0"
authors = ["David Sferruzza <david.sferruzza@gmail.com>", "François-Guillaume Ribreau <hook0@fgribreau.com>"]
edition = "2021"
license = "SSPL-1.0"
keywords = ["webhooks", "webhook", "webhook server", "events"]


# See more keys and their definitions at https://doc.rust-lang.org/cargo/reference/manifest.html

[dependencies]
actix = "0.13.0"
actix-cors = "0.6.4"
actix-files = "0.6.2"
actix-governor = { version = "0.4.0", features = ["log"] }
actix-web = "4.3.0"
actix-web-middleware-keycloak-auth = { version = "0.4.0", features = ["paperclip_compat"] }
anyhow = "1.0.69"
async-recursion = "1.0.2"
base64 = "0.21.0"
chrono = { version = "0.4.23", features = ["serde"] }
clap = { version = "4.1.4", features = ["derive", "env", "cargo", "wrap_help"] }
futures-util = "0.3.26"
governor = "0.5.1"
hook0-client = { path = "../clients/rust" }
http-api-problem = { version = "0.56.0", features = ["actix-web"] }
ipnetwork = "0.19.0"
lazy_static = "1.4.0"
log = "0.4.17"
nom = "7.1.3"
nom-regex = "0.2.0"
paperclip = { version = "0.8.0", default-features = false, features = ["actix4", "v3", "chrono", "uuid"] }
regex = "1.7.1"
<<<<<<< HEAD
reqwest = { version = "0.11.14", default-features = false, features = ["rustls-tls", "trust-dns"] }
sentry-actix = "0.29.3"
=======
reqwest = { version = "0.11.14", default-features = false, features = ["trust-dns"] }
sentry-actix = "0.29.2"
>>>>>>> 5587292d
sentry-integration = { path = "../sentry-integration" }
serde = "1.0.152"
serde_json = "1.0.93"
sqlx = { version = "0.6.2", default-features = false, features = ["runtime-tokio-rustls", "postgres", "macros", "uuid", "chrono", "json", "ipnetwork", "offline", "migrate"] } # runtime-tokio-rustls because https://github.com/launchbadge/sqlx/issues/894#issuecomment-747821912
strum = { version = "0.24.1", features = ["derive"] }
thiserror = "1.0.38"
url = "2.3.1"
uuid = { version = "1.3.0", features = ["serde", "v4"] }
validator = { version = "0.16.0", features = ["derive", "unic"] }

[features]
default = ["reqwest-rustls-tls-webpki-roots"]
reqwest-rustls-tls-webpki-roots = ["reqwest/rustls-tls-webpki-roots", "hook0-client/reqwest-rustls-tls-webpki-roots"]
reqwest-rustls-tls-native-roots = ["reqwest/rustls-tls-native-roots", "hook0-client/reqwest-rustls-tls-native-roots"]<|MERGE_RESOLUTION|>--- conflicted
+++ resolved
@@ -33,13 +33,8 @@
 nom-regex = "0.2.0"
 paperclip = { version = "0.8.0", default-features = false, features = ["actix4", "v3", "chrono", "uuid"] }
 regex = "1.7.1"
-<<<<<<< HEAD
-reqwest = { version = "0.11.14", default-features = false, features = ["rustls-tls", "trust-dns"] }
+reqwest = { version = "0.11.14", default-features = false, features = ["trust-dns"] }
 sentry-actix = "0.29.3"
-=======
-reqwest = { version = "0.11.14", default-features = false, features = ["trust-dns"] }
-sentry-actix = "0.29.2"
->>>>>>> 5587292d
 sentry-integration = { path = "../sentry-integration" }
 serde = "1.0.152"
 serde_json = "1.0.93"
